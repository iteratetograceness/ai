import { createTestServer } from '@ai-sdk/provider-utils/test';
import { GoogleVertexImageModel } from './google-vertex-image-model';

const prompt = 'A cute baby sea otter';

const model = new GoogleVertexImageModel(
  'imagen-3.0-generate-001',
  {},
  {
    provider: 'google-vertex',
    baseURL: 'https://api.example.com',
    headers: { 'api-key': 'test-key' },
  },
);

const server = createTestServer({
  'https://api.example.com/models/imagen-3.0-generate-001:predict': {},
});

describe('GoogleVertexImageModel', () => {
  describe('doGenerate', () => {
    function prepareJsonResponse({
      headers,
    }: {
      headers?: Record<string, string>;
    } = {}) {
      server.urls[
        'https://api.example.com/models/imagen-3.0-generate-001:predict'
      ].response = {
        type: 'json-value',
        headers,
        body: {
          predictions: [
            { bytesBase64Encoded: 'base64-image-1' },
            { bytesBase64Encoded: 'base64-image-2' },
          ],
        },
      };
    }

<<<<<<< HEAD
=======
    it('should pass the correct parameters', async () => {
      prepareJsonResponse();

      await model.doGenerate({
        prompt,
        n: 2,
        size: undefined,
        aspectRatio: undefined,
        seed: undefined,
        providerOptions: { vertex: { aspectRatio: '1:1' } },
      });

      expect(await server.calls[0].requestBody).toStrictEqual({
        instances: [{ prompt }],
        parameters: {
          sampleCount: 2,
          aspectRatio: '1:1',
        },
      });
    });

>>>>>>> 3855103e
    it('should pass headers', async () => {
      prepareJsonResponse();

      const modelWithHeaders = new GoogleVertexImageModel(
        'imagen-3.0-generate-001',
        {},
        {
          provider: 'google-vertex',
          baseURL: 'https://api.example.com',
          headers: {
            'Custom-Provider-Header': 'provider-header-value',
          },
        },
      );

      await modelWithHeaders.doGenerate({
        prompt,
        n: 2,
        size: undefined,
        aspectRatio: undefined,
        seed: undefined,
        providerOptions: {},
        headers: {
          'Custom-Request-Header': 'request-header-value',
        },
      });

      expect(server.calls[0].requestHeaders).toStrictEqual({
        'content-type': 'application/json',
        'custom-provider-header': 'provider-header-value',
        'custom-request-header': 'request-header-value',
      });
    });

    it('should respect maxImagesPerCall setting', () => {
      const customModel = new GoogleVertexImageModel(
        'imagen-3.0-generate-001',
        { maxImagesPerCall: 2 },
        {
          provider: 'google-vertex',
          baseURL: 'https://api.example.com',
          headers: { 'api-key': 'test-key' },
        },
      );

      expect(customModel.maxImagesPerCall).toBe(2);
    });

    it('should use default maxImagesPerCall when not specified', () => {
      const defaultModel = new GoogleVertexImageModel(
        'imagen-3.0-generate-001',
        {},
        {
          provider: 'google-vertex',
          baseURL: 'https://api.example.com',
          headers: { 'api-key': 'test-key' },
        },
      );

      expect(defaultModel.maxImagesPerCall).toBe(4);
    });

    it('should extract the generated images', async () => {
      prepareJsonResponse();

      const result = await model.doGenerate({
        prompt,
        n: 2,
        size: undefined,
        aspectRatio: undefined,
        seed: undefined,
        providerOptions: {},
      });

      expect(result.images).toStrictEqual(['base64-image-1', 'base64-image-2']);
    });

    it('sends aspect ratio in the request', async () => {
      prepareJsonResponse();

      await model.doGenerate({
        prompt: 'test prompt',
        n: 1,
        size: undefined,
        aspectRatio: '16:9',
        seed: undefined,
        providerOptions: {},
      });

      expect(await server.calls[0].requestBody).toStrictEqual({
        instances: [{ prompt: 'test prompt' }],
        parameters: {
          sampleCount: 1,
          aspectRatio: '16:9',
        },
      });
    });

    it('should pass aspect ratio directly when specified', async () => {
      prepareJsonResponse();

      await model.doGenerate({
        prompt: 'test prompt',
        n: 1,
        size: undefined,
        aspectRatio: '16:9',
        seed: undefined,
        providerOptions: {},
      });

      expect(await server.calls[0].requestBody).toStrictEqual({
        instances: [{ prompt: 'test prompt' }],
        parameters: {
          sampleCount: 1,
          aspectRatio: '16:9',
        },
      });
    });

    it('should pass seed directly when specified', async () => {
      prepareJsonResponse();

      await model.doGenerate({
        prompt: 'test prompt',
        n: 1,
        size: undefined,
        aspectRatio: undefined,
        seed: 42,
        providerOptions: {},
      });

      expect(await server.calls[0].requestBody).toStrictEqual({
        instances: [{ prompt: 'test prompt' }],
        parameters: {
          sampleCount: 1,
          seed: 42,
        },
      });
    });

    it('should combine aspectRatio, seed and provider options', async () => {
      prepareJsonResponse();

      await model.doGenerate({
        prompt: 'test prompt',
        n: 1,
        size: undefined,
        aspectRatio: '1:1',
        seed: 42,
        providerOptions: {
          vertex: {
            enhancePrompt: true,
          },
        },
      });

      expect(await server.calls[0].requestBody).toStrictEqual({
        instances: [{ prompt: 'test prompt' }],
        parameters: {
          sampleCount: 1,
          aspectRatio: '1:1',
          seed: 42,
          enhancePrompt: true,
        },
      });
    });

    it('should return warnings for unsupported settings', async () => {
      prepareJsonResponse();

      const result = await model.doGenerate({
        prompt,
        n: 1,
        size: '1024x1024',
        aspectRatio: '1:1',
        seed: 123,
        providerOptions: {},
      });

      expect(result.warnings).toStrictEqual([
        {
          type: 'unsupported-setting',
          setting: 'size',
          details:
            'This model does not support the `size` option. Use `aspectRatio` instead.',
        },
      ]);
    });

    it('should include response data with timestamp, modelId and headers', async () => {
      prepareJsonResponse({
        headers: {
          'request-id': 'test-request-id',
          'x-goog-quota-remaining': '123',
        },
      });

      const testDate = new Date('2024-03-15T12:00:00Z');

      const customModel = new GoogleVertexImageModel(
        'imagen-3.0-generate-001',
        {},
        {
          provider: 'google-vertex',
          baseURL: 'https://api.example.com',
          headers: { 'api-key': 'test-key' },
          _internal: {
            currentDate: () => testDate,
          },
        },
      );

      const result = await customModel.doGenerate({
        prompt,
        n: 1,
        size: undefined,
        aspectRatio: undefined,
        seed: undefined,
        providerOptions: {},
      });

      expect(result.response).toStrictEqual({
        timestamp: testDate,
        modelId: 'imagen-3.0-generate-001',
        headers: {
          'content-length': '97',
          'content-type': 'application/json',
          'request-id': 'test-request-id',
          'x-goog-quota-remaining': '123',
        },
      });
    });

    it('should use real date when no custom date provider is specified', async () => {
      prepareJsonResponse();
      const beforeDate = new Date();

      const result = await model.doGenerate({
        prompt,
        n: 1,
        size: undefined,
        aspectRatio: undefined,
        seed: undefined,
        providerOptions: {},
      });

      const afterDate = new Date();

      expect(result.response.timestamp.getTime()).toBeGreaterThanOrEqual(
        beforeDate.getTime(),
      );
      expect(result.response.timestamp.getTime()).toBeLessThanOrEqual(
        afterDate.getTime(),
      );
      expect(result.response.modelId).toBe('imagen-3.0-generate-001');
    });

    it('should only pass valid provider options', async () => {
      prepareJsonResponse();

      await model.doGenerate({
        prompt,
        n: 1,
        size: undefined,
        aspectRatio: '16:9',
        seed: undefined,
        providerOptions: {
          vertex: {
            enhancePrompt: true,
            negativePrompt: 'negative prompt',
            personGeneration: 'allow_all',
            foo: 'bar',
          },
        },
      });

      expect(await server.getRequestBodyJson()).toStrictEqual({
        instances: [{ prompt }],
        parameters: {
          sampleCount: 1,
          enhancePrompt: true,
          negativePrompt: 'negative prompt',
          personGeneration: 'allow_all',
          aspectRatio: '16:9',
        },
      });
    });
  });
});<|MERGE_RESOLUTION|>--- conflicted
+++ resolved
@@ -38,30 +38,6 @@
       };
     }
 
-<<<<<<< HEAD
-=======
-    it('should pass the correct parameters', async () => {
-      prepareJsonResponse();
-
-      await model.doGenerate({
-        prompt,
-        n: 2,
-        size: undefined,
-        aspectRatio: undefined,
-        seed: undefined,
-        providerOptions: { vertex: { aspectRatio: '1:1' } },
-      });
-
-      expect(await server.calls[0].requestBody).toStrictEqual({
-        instances: [{ prompt }],
-        parameters: {
-          sampleCount: 2,
-          aspectRatio: '1:1',
-        },
-      });
-    });
-
->>>>>>> 3855103e
     it('should pass headers', async () => {
       prepareJsonResponse();
 
