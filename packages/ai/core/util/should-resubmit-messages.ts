import { UIMessage } from '../types';
<<<<<<< HEAD
=======
import { getToolInvocations } from '../ui/get-tool-invocations';
>>>>>>> 2524fc7a
import { extractMaxToolInvocationStep } from './extract-max-tool-invocation-step';

export function shouldResubmitMessages({
  originalMaxToolInvocationStep,
  originalMessageCount,
  maxSteps,
  messages,
}: {
  originalMaxToolInvocationStep: number | undefined;
  originalMessageCount: number;
  maxSteps: number;
  messages: UIMessage[];
}) {
  const lastMessage = messages[messages.length - 1];
  console.log(lastMessage);

  console.log(
    messages.length > originalMessageCount ||
      extractMaxToolInvocationStep(lastMessage.toolInvocations) !==
        originalMaxToolInvocationStep,
    // check that next step is possible:
    isAssistantMessageWithCompletedToolCalls(lastMessage),
    // limit the number of automatic steps:
    (extractMaxToolInvocationStep(lastMessage.toolInvocations) ?? 0) < maxSteps,
  );
  return (
    // check if the feature is enabled:
    maxSteps > 1 &&
    // ensure there is a last message:
    lastMessage != null &&
    // ensure we actually have new steps (to prevent infinite loops in case of errors):
    (messages.length > originalMessageCount ||
      extractMaxToolInvocationStep(getToolInvocations(lastMessage)) !==
        originalMaxToolInvocationStep) &&
    // check that next step is possible:
    isAssistantMessageWithCompletedToolCalls(lastMessage) &&
    // limit the number of automatic steps:
    (extractMaxToolInvocationStep(getToolInvocations(lastMessage)) ?? 0) <
      maxSteps
  );
}

/**
Check if the message is an assistant message with completed tool calls.
The last step of the message must have at least one tool invocation and
all tool invocations must have a result.
 */
export function isAssistantMessageWithCompletedToolCalls(
  message: UIMessage,
): message is UIMessage & {
  role: 'assistant';
} {
  if (message.role !== 'assistant') {
    return false;
  }

  const lastStepStartIndex = message.parts.reduce((lastIndex, part, index) => {
    return part.type === 'step-start' ? index : lastIndex;
  }, -1);

  const lastStepToolInvocations = message.parts
    .slice(lastStepStartIndex + 1)
    .filter(part => part.type === 'tool-invocation');

  return (
    lastStepToolInvocations.length > 0 &&
    lastStepToolInvocations.every(
      part =>
        'result' in part.toolInvocation &&
        part.toolInvocation.result !== undefined,
    )
  );
}<|MERGE_RESOLUTION|>--- conflicted
+++ resolved
@@ -1,8 +1,5 @@
 import { UIMessage } from '../types';
-<<<<<<< HEAD
-=======
 import { getToolInvocations } from '../ui/get-tool-invocations';
->>>>>>> 2524fc7a
 import { extractMaxToolInvocationStep } from './extract-max-tool-invocation-step';
 
 export function shouldResubmitMessages({
@@ -17,17 +14,6 @@
   messages: UIMessage[];
 }) {
   const lastMessage = messages[messages.length - 1];
-  console.log(lastMessage);
-
-  console.log(
-    messages.length > originalMessageCount ||
-      extractMaxToolInvocationStep(lastMessage.toolInvocations) !==
-        originalMaxToolInvocationStep,
-    // check that next step is possible:
-    isAssistantMessageWithCompletedToolCalls(lastMessage),
-    // limit the number of automatic steps:
-    (extractMaxToolInvocationStep(lastMessage.toolInvocations) ?? 0) < maxSteps,
-  );
   return (
     // check if the feature is enabled:
     maxSteps > 1 &&
