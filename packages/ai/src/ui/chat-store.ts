import {
  generateId as generateIdFunc,
  IdGenerator,
  Schema,
  ToolCall,
} from '@ai-sdk/provider-utils';
import { consumeStream } from '../util/consume-stream';
import { SerialJobExecutor } from '../util/serial-job-executor';
import { ChatTransport } from './chat-transport';
import { extractMaxToolInvocationStep } from './extract-max-tool-invocation-step';
import { getToolInvocations } from './get-tool-invocations';
import {
  createStreamingUIMessageState,
  processUIMessageStream,
  StreamingUIMessageState,
} from './process-ui-message-stream';
import {
  isAssistantMessageWithCompletedToolCalls,
  shouldResubmitMessages,
} from './should-resubmit-messages';
import type { CreateUIMessage, UIDataTypes, UIMessage } from './ui-messages';
import { updateToolCallResult } from './update-tool-call-result';
import { ChatRequestOptions, UseChatOptions } from './use-chat';

export interface ChatStoreSubscriber {
  onChatChanged: (event: ChatStoreEvent) => void;
}

export interface ChatStoreEvent {
  type: 'chat-messages-changed' | 'chat-status-changed';
  chatId: number | string;
  error?: Error;
}

export type ChatStatus = 'submitted' | 'streaming' | 'ready' | 'error';

export interface Chat<MESSAGE_METADATA, DATA_TYPES extends UIDataTypes> {
  status: ChatStatus;
  messages: UIMessage<MESSAGE_METADATA, DATA_TYPES>[];
  error?: Error;
  activeResponse?: {
    state: StreamingUIMessageState<MESSAGE_METADATA>;
    abortController?: AbortController;
  };
  jobExecutor: SerialJobExecutor;
}

type ExtendedCallOptions<
  MESSAGE_METADATA,
  DATA_TYPES extends UIDataTypes,
> = ChatRequestOptions & {
  onError?: (error: Error) => void;

  /**
Optional callback function that is invoked when a tool call is received.
Intended for automatic client-side tool execution.

You can optionally return a result for the tool call,
either synchronously or asynchronously.
   */
  onToolCall?: ({
    toolCall,
  }: {
    toolCall: ToolCall<string, unknown>;
  }) => void | Promise<unknown> | unknown;

  /**
   * Optional callback function that is called when the assistant message is finished streaming.
   *
   * @param message The message that was streamed.
   */
  onFinish?: (options: {
    message: UIMessage<MESSAGE_METADATA, DATA_TYPES>;
  }) => void;
};

<<<<<<< HEAD
export class ChatStore<MESSAGE_METADATA = unknown> {
  private chats: Map<string, Chat<MESSAGE_METADATA>>;
=======
export class ChatStore<MESSAGE_METADATA, DATA_TYPES extends UIDataTypes> {
  private chats: Map<string, Chat<MESSAGE_METADATA, DATA_TYPES>>;
>>>>>>> b9294c11
  private subscribers: Set<ChatStoreSubscriber>;
  private generateId: IdGenerator;
  private messageMetadataSchema: Schema<MESSAGE_METADATA> | undefined;
  private transport: ChatTransport<MESSAGE_METADATA, DATA_TYPES>;
  private maxSteps: number;

  constructor({
    chats = {},
    generateId,
    messageMetadataSchema,
    transport,
    maxSteps = 1,
  }: {
    chats?: {
      [id: string]: {
        messages: UIMessage<MESSAGE_METADATA, DATA_TYPES>[];
      };
    };
    generateId?: UseChatOptions['generateId'];
    messageMetadataSchema?: Schema<MESSAGE_METADATA>;
    transport: ChatTransport<MESSAGE_METADATA, DATA_TYPES>;
    maxSteps?: number;
  }) {
    this.chats = new Map(
      Object.entries(chats).map(([id, state]) => [
        id,
        {
          messages: [...state.messages],
          status: 'ready',
          activeResponse: undefined,
          error: undefined,
          jobExecutor: new SerialJobExecutor(),
        },
      ]),
    );

    this.maxSteps = maxSteps;
    this.transport = transport;
    this.subscribers = new Set();
    this.generateId = generateId ?? generateIdFunc;
    this.messageMetadataSchema = messageMetadataSchema;
  }

  hasChat(id: string) {
    return this.chats.has(id);
  }

  addChat(id: string, messages: UIMessage<MESSAGE_METADATA, DATA_TYPES>[]) {
    this.chats.set(id, {
      messages,
      status: 'ready',
      jobExecutor: new SerialJobExecutor(),
    });
  }

  getChats() {
    return Array.from(this.chats.entries());
  }

  get chatCount() {
    return this.chats.size;
  }

  getStatus(id: string): ChatStatus {
    return this.getChat(id).status;
  }

  setStatus({
    id,
    status,
    error,
  }: {
    id: string;
    status: Chat<MESSAGE_METADATA, DATA_TYPES>['status'];
    error?: Error;
  }) {
    const chat = this.getChat(id);

    if (chat.status === status) return;

    chat.status = status;
    chat.error = error;

    this.emit({ type: 'chat-status-changed', chatId: id, error });
  }

  getError(id: string) {
    return this.getChat(id).error;
  }

  getMessages(id: string) {
    return this.getChat(id).messages;
  }

  getLastMessage(id: string) {
    const chat = this.getChat(id);
    return chat.messages[chat.messages.length - 1];
  }

  subscribe(subscriber: ChatStoreSubscriber): () => void {
    this.subscribers.add(subscriber);
    return () => this.subscribers.delete(subscriber);
  }

  setMessages({
    id,
    messages,
  }: {
    id: string;
    messages: UIMessage<MESSAGE_METADATA, DATA_TYPES>[];
  }) {
    // mutate the messages array directly:
    this.getChat(id).messages = [...messages];
    this.emit({ type: 'chat-messages-changed', chatId: id });
  }

  removeAssistantResponse(id: string) {
    const chat = this.getChat(id);

    const lastMessage = chat.messages[chat.messages.length - 1];

    if (lastMessage == null) {
      throw new Error('Cannot remove assistant response from empty chat');
    }

    if (lastMessage.role !== 'assistant') {
      throw new Error('Last message is not an assistant message');
    }

    this.setMessages({ id, messages: chat.messages.slice(0, -1) });
  }

  async submitMessage({
    chatId,
    message,
    headers,
    body,
    onError,
    onToolCall,
    onFinish,
  }: ExtendedCallOptions<MESSAGE_METADATA, DATA_TYPES> & {
    chatId: string;
    message: CreateUIMessage<MESSAGE_METADATA, DATA_TYPES>;
  }) {
    const chat = this.getChat(chatId);
    const currentMessages = chat.messages;
    await this.triggerRequest({
      chatId,
      messages: currentMessages.concat({
        ...message,
        id: message.id ?? this.generateId(),
      }),
      headers,
      body,
      requestType: 'generate',
      onError,
      onToolCall,
      onFinish,
    });
  }

  async resubmitLastUserMessage({
    chatId,
    headers,
    body,
    onError,
    onToolCall,
    onFinish,
  }: ExtendedCallOptions<MESSAGE_METADATA, DATA_TYPES> & {
    chatId: string;
  }) {
    const messages = this.getChat(chatId).messages;

    const messagesToSubmit =
      messages[messages.length - 1].role === 'assistant'
        ? messages.slice(0, -1)
        : messages;

    if (messagesToSubmit.length === 0) {
      return;
    }

    return this.triggerRequest({
      chatId,
      requestType: 'generate',
      messages: messagesToSubmit,
      headers,
      body,
      onError,
      onToolCall,
      onFinish,
    });
  }

  async resumeStream({
    chatId,
    headers,
    body,
    onError,
    onToolCall,
    onFinish,
  }: ExtendedCallOptions<MESSAGE_METADATA, DATA_TYPES> & {
    chatId: string;
  }) {
    const chat = this.getChat(chatId);
    const currentMessages = chat.messages;

    return this.triggerRequest({
      chatId,
      messages: currentMessages,
      requestType: 'resume',
      headers,
      body,
      onError,
      onToolCall,
      onFinish,
    });
  }

  async addToolResult({
    chatId,
    toolCallId,
    result,
  }: {
    chatId: string;
    toolCallId: string;
    result: unknown;
  }) {
    const chat = this.getChat(chatId);

    chat.jobExecutor.run(async () => {
      const currentMessages = chat.messages;

      updateToolCallResult({
        messages: currentMessages,
        toolCallId,
        toolResult: result,
      });

      // updated the messages array:
      this.setMessages({ id: chatId, messages: currentMessages });

      // when the request is ongoing, the auto-submit will be triggered after the request is finished
      if (chat.status === 'submitted' || chat.status === 'streaming') {
        return;
      }

      // auto-submit when all tool calls in the last assistant message have results:
      const lastMessage = currentMessages[currentMessages.length - 1];
      if (isAssistantMessageWithCompletedToolCalls(lastMessage)) {
        await this.triggerRequest({
          messages: currentMessages,
          requestType: 'generate',
          chatId,
        });
      }
    });
  }

  async stopStream({ chatId }: { chatId: string }) {
    const chat = this.getChat(chatId);

    if (chat.status !== 'streaming' && chat.status !== 'submitted') return;

    if (chat.activeResponse?.abortController) {
      chat.activeResponse.abortController.abort();
      chat.activeResponse.abortController = undefined;
    }
  }

  private emit(event: ChatStoreEvent) {
    for (const subscriber of this.subscribers) {
      subscriber.onChatChanged(event);
    }
  }

  private getChat(id: string): Chat<MESSAGE_METADATA, DATA_TYPES> {
    if (!this.hasChat(id)) {
      throw new Error(`chat '${id}' not found`);
    }
    return this.chats.get(id)!;
  }

  private async triggerRequest({
    chatId,
    messages: chatMessages,
    requestType,
    headers,
    body,
    onError,
    onToolCall,
    onFinish,
  }: ExtendedCallOptions<MESSAGE_METADATA, DATA_TYPES> & {
    chatId: string;
    messages: UIMessage<MESSAGE_METADATA, DATA_TYPES>[];
    requestType: 'generate' | 'resume';
  }) {
    const self = this;
    const chat = this.getChat(chatId);

    // update the messages array with the new message:
    this.setMessages({ id: chatId, messages: chatMessages });

    this.setStatus({ id: chatId, status: 'submitted', error: undefined });

    const messageCount = chatMessages.length;
    const maxStep = extractMaxToolInvocationStep(
      getToolInvocations(chatMessages[chatMessages.length - 1]),
    );

    try {
      const activeResponse = {
        state: createStreamingUIMessageState({
          lastMessage: chatMessages[chatMessages.length - 1],
          newMessageId: self.generateId(),
        }),
        abortController: new AbortController(),
      };

      chat.activeResponse = activeResponse;

      const stream = await self.transport.submitMessages({
        chatId,
        messages: chatMessages,
        body,
        headers,
        abortController: activeResponse.abortController,
        requestType,
      });

      const runUpdateMessageJob = (
        job: (options: {
          state: StreamingUIMessageState<MESSAGE_METADATA>;
          write: () => void;
        }) => Promise<void>,
      ) =>
        // serialize the job execution to avoid race conditions:
        chat.jobExecutor.run(() =>
          job({
            state: activeResponse.state,
            write: () => {
              // streaming is set on first write (before it should be "submitted")
              self.setStatus({ id: chatId, status: 'streaming' });

              const replaceLastMessage =
                activeResponse.state.message.id ===
                chatMessages[chatMessages.length - 1].id;

              const newMessages = [
                ...(replaceLastMessage
                  ? chatMessages.slice(0, chatMessages.length - 1)
                  : chatMessages),
                activeResponse.state.message,
              ];

              self.setMessages({
                id: chatId,
                messages: newMessages,
              });
            },
          }),
        );

      await consumeStream({
        stream: processUIMessageStream({
          stream,
          onToolCall,
          messageMetadataSchema: self.messageMetadataSchema,
          runUpdateMessageJob,
        }),
        onError: error => {
          throw error;
        },
      });

      onFinish?.({ message: activeResponse.state.message });

      this.setStatus({ id: chatId, status: 'ready' });
    } catch (err) {
      // Ignore abort errors as they are expected.
      if ((err as any).name === 'AbortError') {
        this.setStatus({ id: chatId, status: 'ready' });
        return null;
      }

      if (onError && err instanceof Error) {
        onError(err);
      }

      this.setStatus({ id: chatId, status: 'error', error: err as Error });
    } finally {
      chat.activeResponse = undefined;
    }

    // auto-submit when all tool calls in the last assistant message have results
    // and assistant has not answered yet
    const currentMessages = self.getMessages(chatId);
    if (
      shouldResubmitMessages({
        originalMaxToolInvocationStep: maxStep,
        originalMessageCount: messageCount,
        maxSteps: self.maxSteps,
        messages: currentMessages,
      })
    ) {
      await self.triggerRequest({
        chatId,
        requestType,
        onError,
        onToolCall,
        onFinish,
        headers,
        body,
        messages: currentMessages,
      });
    }
  }
}<|MERGE_RESOLUTION|>--- conflicted
+++ resolved
@@ -74,13 +74,8 @@
   }) => void;
 };
 
-<<<<<<< HEAD
-export class ChatStore<MESSAGE_METADATA = unknown> {
-  private chats: Map<string, Chat<MESSAGE_METADATA>>;
-=======
 export class ChatStore<MESSAGE_METADATA, DATA_TYPES extends UIDataTypes> {
   private chats: Map<string, Chat<MESSAGE_METADATA, DATA_TYPES>>;
->>>>>>> b9294c11
   private subscribers: Set<ChatStoreSubscriber>;
   private generateId: IdGenerator;
   private messageMetadataSchema: Schema<MESSAGE_METADATA> | undefined;
