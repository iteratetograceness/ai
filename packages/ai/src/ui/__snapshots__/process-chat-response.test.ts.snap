--- conflicted
+++ resolved
@@ -601,83 +601,6 @@
 ]
 `;
 
-<<<<<<< HEAD
-exports[`processChatResponse > scenario: server-side continue roundtrip > should call the onFinish function with the correct arguments 1`] = `
-[
-  {
-    "finishReason": "stop",
-    "message": {
-      "createdAt": 2025-01-01T00:00:00.000Z,
-      "id": "id-0",
-      "parts": [
-        {
-          "text": "The weather in London is sunny.",
-          "type": "text",
-        },
-      ],
-      "role": "assistant",
-    },
-    "usage": {
-      "inputTokens": 7,
-      "outputTokens": 14,
-      "totalTokens": 21,
-    },
-  },
-]
-`;
-
-exports[`processChatResponse > scenario: server-side continue roundtrip > should call the updateData function with the correct arguments 1`] = `[]`;
-
-exports[`processChatResponse > scenario: server-side tool roundtrip > should call the addOrUpdateAssistantMessageParts function with the correct arguments 1`] = `
-[
-  [
-    {
-      "chatId": "chat-id",
-      "generateId": [Function],
-      "partDelta": {
-        "toolInvocation": {
-          "args": {
-            "city": "London",
-          },
-          "state": "call",
-          "toolCallId": "tool-call-id",
-          "toolName": "tool-name",
-        },
-        "type": "tool-invocation",
-      },
-    },
-  ],
-  [
-    {
-      "chatId": "chat-id",
-      "generateId": [Function],
-      "partDelta": {
-        "toolInvocation": {
-          "result": {
-            "weather": "sunny",
-          },
-          "state": "result",
-          "toolCallId": "tool-call-id",
-        },
-        "type": "tool-invocation",
-      },
-    },
-  ],
-  [
-    {
-      "chatId": "chat-id",
-      "generateId": [Function],
-      "partDelta": {
-        "text": "The weather in London is sunny.",
-        "type": "text",
-      },
-    },
-  ],
-]
-`;
-
-=======
->>>>>>> bfbfc4cf
 exports[`processChatResponse > scenario: server-side tool roundtrip > should call the onFinish function with the correct arguments 1`] = `
 [
   {
