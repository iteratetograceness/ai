import { LanguageModelV1Prompt } from '@ai-sdk/provider';
import {
  convertReadableStreamToArray,
  createTestServer,
} from '@ai-sdk/provider-utils/test';
import {
  GoogleGenerativeAILanguageModel,
  groundingMetadataSchema,
} from './google-generative-ai-language-model';
import { GoogleGenerativeAIGroundingMetadata } from './google-generative-ai-prompt';
import { createGoogleGenerativeAI } from './google-provider';

const TEST_PROMPT: LanguageModelV1Prompt = [
  { role: 'user', content: [{ type: 'text', text: 'Hello' }] },
];

const SAFETY_RATINGS = [
  {
    category: 'HARM_CATEGORY_SEXUALLY_EXPLICIT',
    probability: 'NEGLIGIBLE',
  },
  {
    category: 'HARM_CATEGORY_HATE_SPEECH',
    probability: 'NEGLIGIBLE',
  },
  {
    category: 'HARM_CATEGORY_HARASSMENT',
    probability: 'NEGLIGIBLE',
  },
  {
    category: 'HARM_CATEGORY_DANGEROUS_CONTENT',
    probability: 'NEGLIGIBLE',
  },
];

const provider = createGoogleGenerativeAI({
  apiKey: 'test-api-key',
  generateId: () => 'test-id',
});
const model = provider.chat('gemini-pro');

describe('supportsUrl', () => {
  it('should use the isSupportedUrl function from config', () => {
    const customModel = new GoogleGenerativeAILanguageModel(
      'gemini-pro',
      {},
      {
        provider: 'google.generative-ai',
        baseURL: 'https://generativelanguage.googleapis.com/v1beta',
        headers: {},
        generateId: () => 'test-id',
        isSupportedUrl: url => url.hostname === 'custom.example.com',
      },
    );

    expect(
      customModel.supportsUrl(new URL('https://custom.example.com/test')),
    ).toStrictEqual(true);

    expect(
      customModel.supportsUrl(new URL('https://other.example.com/test')),
    ).toStrictEqual(false);
  });
});

describe('groundingMetadataSchema', () => {
  it('validates complete grounding metadata with web search results', () => {
    const metadata = {
      webSearchQueries: ["What's the weather in Chicago this weekend?"],
      searchEntryPoint: {
        renderedContent: 'Sample rendered content for search results',
      },
      groundingChunks: [
        {
          web: {
            uri: 'https://example.com/weather',
            title: 'Chicago Weather Forecast',
          },
        },
      ],
      groundingSupports: [
        {
          segment: {
            startIndex: 0,
            endIndex: 65,
            text: 'Chicago weather changes rapidly, so layers let you adjust easily.',
          },
          groundingChunkIndices: [0],
          confidenceScores: [0.99],
        },
      ],
      retrievalMetadata: {
        webDynamicRetrievalScore: 0.96879,
      },
    };

    const result = groundingMetadataSchema.safeParse(metadata);
    expect(result.success).toBe(true);
  });

  it('validates complete grounding metadata with Vertex AI Search results', () => {
    const metadata = {
      retrievalQueries: ['How to make appointment to renew driving license?'],
      groundingChunks: [
        {
          retrievedContext: {
            uri: 'https://vertexaisearch.cloud.google.com/grounding-api-redirect/AXiHM.....QTN92V5ePQ==',
            title: 'dmv',
          },
        },
      ],
      groundingSupports: [
        {
          segment: {
            startIndex: 25,
            endIndex: 147,
          },
          segment_text: 'ipsum lorem ...',
          supportChunkIndices: [1, 2],
          confidenceScore: [0.9541752, 0.97726375],
        },
      ],
    };

    const result = groundingMetadataSchema.safeParse(metadata);
    expect(result.success).toBe(true);
  });

  it('validates partial grounding metadata', () => {
    const metadata = {
      webSearchQueries: ['sample query'],
      // Missing other optional fields
    };

    const result = groundingMetadataSchema.safeParse(metadata);
    expect(result.success).toBe(true);
  });

  it('validates empty grounding metadata', () => {
    const metadata = {};

    const result = groundingMetadataSchema.safeParse(metadata);
    expect(result.success).toBe(true);
  });

  it('validates metadata with empty retrievalMetadata', () => {
    const metadata = {
      webSearchQueries: ['sample query'],
      retrievalMetadata: {},
    };

    const result = groundingMetadataSchema.safeParse(metadata);
    expect(result.success).toBe(true);
  });

  it('rejects invalid data types', () => {
    const metadata = {
      webSearchQueries: 'not an array', // Should be an array
      groundingSupports: [
        {
          confidenceScores: 'not an array', // Should be an array of numbers
        },
      ],
    };

    const result = groundingMetadataSchema.safeParse(metadata);
    expect(result.success).toBe(false);
  });
});

describe('doGenerate', () => {
  const TEST_URL_GEMINI_PRO =
    'https://generativelanguage.googleapis.com/v1beta/models/gemini-pro:generateContent';

  const TEST_URL_GEMINI_2_0_PRO =
    'https://generativelanguage.googleapis.com/v1beta/models/gemini-2.0-pro:generateContent';

  const TEST_URL_GEMINI_2_0_FLASH_EXP =
    'https://generativelanguage.googleapis.com/v1beta/models/gemini-2.0-flash-exp:generateContent';

  const TEST_URL_GEMINI_1_0_PRO =
    'https://generativelanguage.googleapis.com/v1beta/models/gemini-1.0-pro:generateContent';

  const TEST_URL_GEMINI_1_5_FLASH =
    'https://generativelanguage.googleapis.com/v1beta/models/gemini-1.5-flash:generateContent';

  const server = createTestServer({
    [TEST_URL_GEMINI_PRO]: {},
    [TEST_URL_GEMINI_2_0_PRO]: {},
    [TEST_URL_GEMINI_2_0_FLASH_EXP]: {},
    [TEST_URL_GEMINI_1_0_PRO]: {},
    [TEST_URL_GEMINI_1_5_FLASH]: {},
  });

  const prepareJsonResponse = ({
    content = '',
    usage = {
      promptTokenCount: 1,
      candidatesTokenCount: 2,
      totalTokenCount: 3,
    },
    headers,
    groundingMetadata,
    url = TEST_URL_GEMINI_PRO,
  }: {
    content?: string;
    usage?: {
      promptTokenCount: number;
      candidatesTokenCount: number;
      totalTokenCount: number;
    };
    headers?: Record<string, string>;
    groundingMetadata?: GoogleGenerativeAIGroundingMetadata;
    url?:
      | typeof TEST_URL_GEMINI_PRO
      | typeof TEST_URL_GEMINI_2_0_PRO
      | typeof TEST_URL_GEMINI_2_0_FLASH_EXP
      | typeof TEST_URL_GEMINI_1_0_PRO
      | typeof TEST_URL_GEMINI_1_5_FLASH;
  }) => {
    server.urls[url].response = {
      type: 'json-value',
      headers,
      body: {
        candidates: [
          {
            content: {
              parts: [{ text: content }],
              role: 'model',
            },
            finishReason: 'STOP',
            index: 0,
            safetyRatings: SAFETY_RATINGS,
            ...(groundingMetadata && { groundingMetadata }),
          },
        ],
        promptFeedback: { safetyRatings: SAFETY_RATINGS },
        usageMetadata: usage,
      },
    };
  };

  it('should extract text response', async () => {
    prepareJsonResponse({ content: 'Hello, World!' });

    const { text } = await model.doGenerate({
      inputFormat: 'prompt',
      mode: { type: 'regular' },
      prompt: TEST_PROMPT,
    });

    expect(text).toStrictEqual('Hello, World!');
  });

  it('should extract usage', async () => {
    prepareJsonResponse({
      usage: {
        promptTokenCount: 20,
        candidatesTokenCount: 5,
        totalTokenCount: 25,
      },
    });

    const { usage } = await model.doGenerate({
      inputFormat: 'prompt',
      mode: { type: 'regular' },
      prompt: TEST_PROMPT,
    });

    expect(usage).toStrictEqual({
      promptTokens: 20,
      completionTokens: 5,
    });
  });

  it('should handle MALFORMED_FUNCTION_CALL finish reason and empty content object', async () => {
    server.urls[TEST_URL_GEMINI_PRO].response = {
      type: 'json-value',
      body: {
        candidates: [
          {
            content: {},
            finishReason: 'MALFORMED_FUNCTION_CALL',
          },
        ],
        usageMetadata: {
          promptTokenCount: 9056,
          totalTokenCount: 9056,
          promptTokensDetails: [
            {
              modality: 'TEXT',
              tokenCount: 9056,
            },
          ],
        },
        modelVersion: 'gemini-2.0-flash-lite',
      },
    };

    const { text, finishReason } = await model.doGenerate({
      inputFormat: 'prompt',
      mode: { type: 'regular' },
      prompt: TEST_PROMPT,
    });

    expect(text).toBeUndefined();
    expect(finishReason).toStrictEqual('error');
  });

  it('should extract tool calls', async () => {
    server.urls[TEST_URL_GEMINI_PRO].response = {
      type: 'json-value',
      body: {
        candidates: [
          {
            content: {
              parts: [
                {
                  functionCall: {
                    name: 'test-tool',
                    args: { value: 'example value' },
                  },
                },
              ],
              role: 'model',
            },
            finishReason: 'STOP',
            index: 0,
            safetyRatings: SAFETY_RATINGS,
          },
        ],
        promptFeedback: { safetyRatings: SAFETY_RATINGS },
      },
    };

    const { toolCalls, finishReason, text } = await model.doGenerate({
      inputFormat: 'prompt',
      mode: {
        type: 'regular',
        tools: [
          {
            type: 'function',
            name: 'test-tool',
            parameters: {
              type: 'object',
              properties: { value: { type: 'string' } },
              required: ['value'],
              additionalProperties: false,
              $schema: 'http://json-schema.org/draft-07/schema#',
            },
          },
        ],
      },
      prompt: TEST_PROMPT,
    });

    expect(toolCalls).toStrictEqual([
      {
        toolCallId: 'test-id',
        toolCallType: 'function',
        toolName: 'test-tool',
        args: '{"value":"example value"}',
      },
    ]);
    expect(text).toStrictEqual(undefined);
    expect(finishReason).toStrictEqual('tool-calls');
  });

  it('should expose the raw response headers', async () => {
    prepareJsonResponse({ headers: { 'test-header': 'test-value' } });

    const { rawResponse } = await model.doGenerate({
      inputFormat: 'prompt',
      mode: { type: 'regular' },
      prompt: TEST_PROMPT,
    });

    expect(rawResponse?.headers).toStrictEqual({
      // default headers:
      'content-length': '804',
      'content-type': 'application/json',

      // custom header
      'test-header': 'test-value',
    });
  });

  it('should pass the model, messages, and options', async () => {
    prepareJsonResponse({});

    await model.doGenerate({
      inputFormat: 'prompt',
      mode: { type: 'regular' },
      prompt: [
        { role: 'system', content: 'test system instruction' },
        { role: 'user', content: [{ type: 'text', text: 'Hello' }] },
      ],
      seed: 123,
      temperature: 0.5,
    });

    expect(await server.calls[0].requestBody).toStrictEqual({
      contents: [
        {
          role: 'user',
          parts: [{ text: 'Hello' }],
        },
      ],
      systemInstruction: { parts: [{ text: 'test system instruction' }] },
      generationConfig: {
        seed: 123,
        temperature: 0.5,
      },
    });
  });

  it('should pass tools and toolChoice', async () => {
    prepareJsonResponse({});

    await model.doGenerate({
      inputFormat: 'prompt',
      mode: {
        type: 'regular',
        tools: [
          {
            type: 'function',
            name: 'test-tool',
            parameters: {
              type: 'object',
              properties: { value: { type: 'string' } },
              required: ['value'],
              additionalProperties: false,
              $schema: 'http://json-schema.org/draft-07/schema#',
            },
          },
        ],
        toolChoice: {
          type: 'tool',
          toolName: 'test-tool',
        },
      },
      prompt: TEST_PROMPT,
    });

    expect(await server.calls[0].requestBody).toStrictEqual({
      generationConfig: {},
      contents: [{ role: 'user', parts: [{ text: 'Hello' }] }],
      tools: {
        functionDeclarations: [
          {
            name: 'test-tool',
            description: '',
            parameters: {
              type: 'object',
              properties: { value: { type: 'string' } },
              required: ['value'],
            },
          },
        ],
      },
      toolConfig: {
        functionCallingConfig: {
          mode: 'ANY',
          allowedFunctionNames: ['test-tool'],
        },
      },
    });
  });

  it('should set response mime type in object-json mode', async () => {
    prepareJsonResponse({});

    await model.doGenerate({
      inputFormat: 'prompt',
      mode: {
        type: 'object-json',
        schema: {
          type: 'object',
          properties: { location: { type: 'string' } },
        },
      },
      prompt: TEST_PROMPT,
    });

    expect(await server.calls[0].requestBody).toStrictEqual({
      contents: [
        {
          role: 'user',
          parts: [{ text: 'Hello' }],
        },
      ],
      generationConfig: {
        responseMimeType: 'application/json',
        responseSchema: {
          type: 'object',
          properties: {
            location: {
              type: 'string',
            },
          },
        },
      },
    });
  });

  it('should pass specification in object-json mode with structuredOutputs = true (default)', async () => {
    prepareJsonResponse({});

    await provider.languageModel('gemini-pro').doGenerate({
      inputFormat: 'prompt',
      mode: {
        type: 'object-json',
        schema: {
          type: 'object',
          properties: {
            property1: { type: 'string' },
            property2: { type: 'number' },
          },
          required: ['property1', 'property2'],
          additionalProperties: false,
        },
      },
      prompt: TEST_PROMPT,
    });

    expect(await server.calls[0].requestBody).toStrictEqual({
      contents: [{ role: 'user', parts: [{ text: 'Hello' }] }],
      generationConfig: {
        responseMimeType: 'application/json',
        responseSchema: {
          properties: {
            property1: { type: 'string' },
            property2: { type: 'number' },
          },
          required: ['property1', 'property2'],
          type: 'object',
        },
      },
    });
  });

  it('should not pass specification in object-json mode with structuredOutputs = false', async () => {
    prepareJsonResponse({});

    await provider
      .languageModel('gemini-pro', { structuredOutputs: false })
      .doGenerate({
        inputFormat: 'prompt',
        mode: {
          type: 'object-json',
          schema: {
            type: 'object',
            properties: {
              property1: { type: 'string' },
              property2: { type: 'number' },
            },
            required: ['property1', 'property2'],
            additionalProperties: false,
          },
        },
        prompt: TEST_PROMPT,
      });

    expect(await server.calls[0].requestBody).toStrictEqual({
      contents: [{ role: 'user', parts: [{ text: 'Hello' }] }],
      generationConfig: {
        responseMimeType: 'application/json',
      },
    });
  });

  it('should pass tool specification in object-tool mode', async () => {
    prepareJsonResponse({});

    await provider.languageModel('gemini-pro').doGenerate({
      inputFormat: 'prompt',
      mode: {
        type: 'object-tool',
        tool: {
          name: 'test-tool',
          type: 'function',
          parameters: {
            type: 'object',
            properties: {
              property1: { type: 'string' },
              property2: { type: 'number' },
            },
            required: ['property1', 'property2'],
            additionalProperties: false,
          },
        },
      },
      prompt: TEST_PROMPT,
    });

    expect(await server.calls[0].requestBody).toStrictEqual({
      contents: [{ role: 'user', parts: [{ text: 'Hello' }] }],
      generationConfig: {},
      toolConfig: { functionCallingConfig: { mode: 'ANY' } },
      tools: {
        functionDeclarations: [
          {
            name: 'test-tool',
            description: '',
            parameters: {
              properties: {
                property1: { type: 'string' },
                property2: { type: 'number' },
              },
              required: ['property1', 'property2'],
              type: 'object',
            },
          },
        ],
      },
    });
  });

  it('should pass headers', async () => {
    prepareJsonResponse({});

    const provider = createGoogleGenerativeAI({
      apiKey: 'test-api-key',
      headers: {
        'Custom-Provider-Header': 'provider-header-value',
      },
    });

    await provider.chat('gemini-pro').doGenerate({
      inputFormat: 'prompt',
      mode: { type: 'regular' },
      prompt: TEST_PROMPT,
      headers: {
        'Custom-Request-Header': 'request-header-value',
      },
    });

    const requestHeaders = server.calls[0].requestHeaders;

    expect(requestHeaders).toStrictEqual({
      'content-type': 'application/json',
      'custom-provider-header': 'provider-header-value',
      'custom-request-header': 'request-header-value',
      'x-goog-api-key': 'test-api-key',
    });
  });

  it('should pass response format', async () => {
    prepareJsonResponse({});

    await model.doGenerate({
      inputFormat: 'prompt',
      mode: { type: 'regular' },
      prompt: TEST_PROMPT,
      responseFormat: {
        type: 'json',
        schema: {
          type: 'object',
          properties: {
            text: { type: 'string' },
          },
          required: ['text'],
        },
      },
    });

    expect(await server.calls[0].requestBody).toStrictEqual({
      contents: [{ role: 'user', parts: [{ text: 'Hello' }] }],
      generationConfig: {
        responseMimeType: 'application/json',
        responseSchema: {
          type: 'object',
          properties: {
            text: { type: 'string' },
          },
          required: ['text'],
        },
      },
    });
  });

  it('should send request body', async () => {
    prepareJsonResponse({});

    await model.doGenerate({
      inputFormat: 'prompt',
      mode: { type: 'regular' },
      prompt: TEST_PROMPT,
    });

    const requestBody = await server.calls[0].requestBody;
    expect(requestBody).toStrictEqual({
      contents: [{ role: 'user', parts: [{ text: 'Hello' }] }],
      generationConfig: {},
    });
  });

  it('should extract sources from grounding metadata', async () => {
    prepareJsonResponse({
      content: 'test response',
      groundingMetadata: {
        groundingChunks: [
          {
            web: { uri: 'https://source.example.com', title: 'Source Title' },
          },
          {
            retrievedContext: {
              uri: 'https://not-a-source.example.com',
              title: 'Not a Source',
            },
          },
        ],
      },
    });

    const { sources } = await model.doGenerate({
      inputFormat: 'prompt',
      mode: { type: 'regular' },
      prompt: TEST_PROMPT,
    });

    expect(sources).toEqual([
      {
        id: 'test-id',
        sourceType: 'url',
        title: 'Source Title',
        url: 'https://source.example.com',
      },
    ]);
  });

  describe('async headers handling', () => {
    it('merges async config headers with sync request headers', async () => {
      server.urls[TEST_URL_GEMINI_PRO].response = {
        type: 'json-value',
        body: {
          candidates: [
            {
              content: {
                parts: [{ text: '' }],
                role: 'model',
              },
              finishReason: 'STOP',
              index: 0,
              safetyRatings: SAFETY_RATINGS,
            },
          ],
          promptFeedback: { safetyRatings: SAFETY_RATINGS },
          usageMetadata: {
            promptTokenCount: 1,
            candidatesTokenCount: 2,
            totalTokenCount: 3,
          },
        },
      };

      const model = new GoogleGenerativeAILanguageModel(
        'gemini-pro',
        {},
        {
          provider: 'google.generative-ai',
          baseURL: 'https://generativelanguage.googleapis.com/v1beta',
          headers: async () => ({
            'X-Async-Config': 'async-config-value',
            'X-Common': 'config-value',
          }),
          generateId: () => 'test-id',
          isSupportedUrl: () => true,
        },
      );

      await model.doGenerate({
        inputFormat: 'prompt',
        mode: { type: 'regular' },
        prompt: TEST_PROMPT,
        headers: {
          'X-Sync-Request': 'sync-request-value',
          'X-Common': 'request-value', // Should override config value
        },
      });

      expect(server.calls[0].requestHeaders).toStrictEqual({
        'content-type': 'application/json',
        'x-async-config': 'async-config-value',
        'x-sync-request': 'sync-request-value',
        'x-common': 'request-value', // Request headers take precedence
      });
    });

    it('handles Promise-based headers', async () => {
      server.urls[TEST_URL_GEMINI_PRO].response = {
        type: 'json-value',
        body: {
          candidates: [
            {
              content: {
                parts: [{ text: '' }],
                role: 'model',
              },
              finishReason: 'STOP',
              index: 0,
              safetyRatings: SAFETY_RATINGS,
            },
          ],
          promptFeedback: { safetyRatings: SAFETY_RATINGS },
          usageMetadata: {
            promptTokenCount: 1,
            candidatesTokenCount: 2,
            totalTokenCount: 3,
          },
        },
      };

      const model = new GoogleGenerativeAILanguageModel(
        'gemini-pro',
        {},
        {
          provider: 'google.generative-ai',
          baseURL: 'https://generativelanguage.googleapis.com/v1beta',
          headers: async () => ({
            'X-Promise-Header': 'promise-value',
          }),
          generateId: () => 'test-id',
          isSupportedUrl: () => true,
        },
      );

      await model.doGenerate({
        inputFormat: 'prompt',
        mode: { type: 'regular' },
        prompt: TEST_PROMPT,
      });

      expect(server.calls[0].requestHeaders).toStrictEqual({
        'content-type': 'application/json',
        'x-promise-header': 'promise-value',
      });
    });

    it('handles async function headers from config', async () => {
      prepareJsonResponse({});
      const model = new GoogleGenerativeAILanguageModel(
        'gemini-pro',
        {},
        {
          provider: 'google.generative-ai',
          baseURL: 'https://generativelanguage.googleapis.com/v1beta',
          headers: async () => ({
            'X-Async-Header': 'async-value',
          }),
          generateId: () => 'test-id',
          isSupportedUrl: () => true,
        },
      );

      await model.doGenerate({
        inputFormat: 'prompt',
        mode: { type: 'regular' },
        prompt: TEST_PROMPT,
      });

      expect(server.calls[0].requestHeaders).toStrictEqual({
        'content-type': 'application/json',
        'x-async-header': 'async-value',
      });
    });
  });

  it('should expose safety ratings in provider metadata', async () => {
    server.urls[TEST_URL_GEMINI_PRO].response = {
      type: 'json-value',
      body: {
        candidates: [
          {
            content: {
              parts: [{ text: 'test response' }],
              role: 'model',
            },
            finishReason: 'STOP',
            index: 0,
            safetyRatings: [
              {
                category: 'HARM_CATEGORY_DANGEROUS_CONTENT',
                probability: 'NEGLIGIBLE',
                probabilityScore: 0.1,
                severity: 'LOW',
                severityScore: 0.2,
                blocked: false,
              },
            ],
          },
        ],
        promptFeedback: { safetyRatings: SAFETY_RATINGS },
      },
<<<<<<< HEAD
    ),
  );

  it(
    'should only pass valid provider options',
    withTestServer(prepareJsonResponse({}), async ({ call }) => {
      await model.doGenerate({
        inputFormat: 'prompt',
        mode: { type: 'regular' },
        prompt: [
          { role: 'system', content: 'test system instruction' },
          { role: 'user', content: [{ type: 'text', text: 'Hello' }] },
        ],
        seed: 123,
        temperature: 0.5,
        providerMetadata: {
          google: { foo: 'bar', responseModalities: ['TEXT', 'IMAGE'] },
        },
      });

      expect(await call(0).getRequestBodyJson()).toStrictEqual({
        contents: [
          {
            role: 'user',
            parts: [{ text: 'Hello' }],
          },
        ],
        systemInstruction: { parts: [{ text: 'test system instruction' }] },
        generationConfig: {
          seed: 123,
          temperature: 0.5,
          responseModalities: ['TEXT', 'IMAGE'],
        },
      });
    }),
  );
});
=======
    };
>>>>>>> 3855103e

    const { providerMetadata } = await model.doGenerate({
      inputFormat: 'prompt',
      mode: { type: 'regular' },
      prompt: TEST_PROMPT,
    });

    expect(providerMetadata?.google.safetyRatings).toStrictEqual([
      {
        category: 'HARM_CATEGORY_DANGEROUS_CONTENT',
        probability: 'NEGLIGIBLE',
        probabilityScore: 0.1,
        severity: 'LOW',
        severityScore: 0.2,
        blocked: false,
      },
    ]);
  });

  it('should expose grounding metadata in provider metadata', async () => {
    prepareJsonResponse({
      content: 'test response',
      groundingMetadata: {
        webSearchQueries: ["What's the weather in Chicago this weekend?"],
        searchEntryPoint: {
          renderedContent: 'Sample rendered content for search results',
        },
        groundingChunks: [
          {
            web: {
              uri: 'https://example.com/weather',
              title: 'Chicago Weather Forecast',
            },
          },
        ],
        groundingSupports: [
          {
            segment: {
              startIndex: 0,
              endIndex: 65,
              text: 'Chicago weather changes rapidly, so layers let you adjust easily.',
            },
            groundingChunkIndices: [0],
            confidenceScores: [0.99],
          },
        ],
        retrievalMetadata: {
          webDynamicRetrievalScore: 0.96879,
        },
      },
    });

    const { providerMetadata } = await model.doGenerate({
      inputFormat: 'prompt',
      mode: { type: 'regular' },
      prompt: TEST_PROMPT,
    });

    expect(providerMetadata?.google.groundingMetadata).toStrictEqual({
      webSearchQueries: ["What's the weather in Chicago this weekend?"],
      searchEntryPoint: {
        renderedContent: 'Sample rendered content for search results',
      },
      groundingChunks: [
        {
          web: {
            uri: 'https://example.com/weather',
            title: 'Chicago Weather Forecast',
          },
        },
      ],
      groundingSupports: [
        {
          segment: {
            startIndex: 0,
            endIndex: 65,
            text: 'Chicago weather changes rapidly, so layers let you adjust easily.',
          },
          groundingChunkIndices: [0],
          confidenceScores: [0.99],
        },
      ],
      retrievalMetadata: {
        webDynamicRetrievalScore: 0.96879,
      },
    });
  });

  describe('search tool selection', () => {
    const provider = createGoogleGenerativeAI({
      apiKey: 'test-api-key',
      generateId: () => 'test-id',
    });

    it('should use googleSearch for gemini-2.0-pro', async () => {
      prepareJsonResponse({
        url: TEST_URL_GEMINI_2_0_PRO,
      });

      const gemini2Pro = provider.languageModel('gemini-2.0-pro', {
        useSearchGrounding: true,
      });
      await gemini2Pro.doGenerate({
        inputFormat: 'prompt',
        mode: { type: 'regular' },
        prompt: TEST_PROMPT,
      });

      expect(await server.calls[0].requestBody).toMatchObject({
        tools: { googleSearch: {} },
      });
    });

    it('should use googleSearch for gemini-2.0-flash-exp', async () => {
      prepareJsonResponse({
        url: TEST_URL_GEMINI_2_0_FLASH_EXP,
      });

      const gemini2Flash = provider.languageModel('gemini-2.0-flash-exp', {
        useSearchGrounding: true,
      });
      await gemini2Flash.doGenerate({
        inputFormat: 'prompt',
        mode: { type: 'regular' },
        prompt: TEST_PROMPT,
      });

      expect(await server.calls[0].requestBody).toMatchObject({
        tools: { googleSearch: {} },
      });
    });

    it('should use googleSearchRetrieval for non-gemini-2 models', async () => {
      prepareJsonResponse({
        url: TEST_URL_GEMINI_1_0_PRO,
      });

      const geminiPro = provider.languageModel('gemini-1.0-pro', {
        useSearchGrounding: true,
      });
      await geminiPro.doGenerate({
        inputFormat: 'prompt',
        mode: { type: 'regular' },
        prompt: TEST_PROMPT,
      });

      expect(await server.calls[0].requestBody).toMatchObject({
        tools: { googleSearchRetrieval: {} },
      });
    });

    it('should use dynamic retrieval for gemini-1-5', async () => {
      prepareJsonResponse({
        url: TEST_URL_GEMINI_1_5_FLASH,
      });

      const geminiPro = provider.languageModel('gemini-1.5-flash', {
        useSearchGrounding: true,
        dynamicRetrievalConfig: {
          mode: 'MODE_DYNAMIC',
          dynamicThreshold: 1,
        },
      });

      await geminiPro.doGenerate({
        inputFormat: 'prompt',
        mode: { type: 'regular' },
        prompt: TEST_PROMPT,
      });

      expect(await server.calls[0].requestBody).toMatchObject({
        tools: {
          googleSearchRetrieval: {
            dynamicRetrievalConfig: {
              mode: 'MODE_DYNAMIC',
              dynamicThreshold: 1,
            },
          },
        },
      });
    });
  });

  it('should extract image file outputs', async () => {
    server.urls[TEST_URL_GEMINI_PRO].response = {
      type: 'json-value',
      body: {
        candidates: [
          {
            content: {
              parts: [
                { text: 'Here is an image:' },
                {
                  inlineData: {
                    mimeType: 'image/jpeg',
                    data: 'base64encodedimagedata',
                  },
                },
                { text: 'And another image:' },
                {
                  inlineData: {
                    mimeType: 'image/png',
                    data: 'anotherbase64encodedimagedata',
                  },
                },
              ],
              role: 'model',
            },
            finishReason: 'STOP',
            index: 0,
            safetyRatings: SAFETY_RATINGS,
          },
        ],
        promptFeedback: { safetyRatings: SAFETY_RATINGS },
        usageMetadata: {
          promptTokenCount: 10,
          candidatesTokenCount: 20,
          totalTokenCount: 30,
        },
      },
    };

    const { text, files } = await model.doGenerate({
      inputFormat: 'prompt',
      mode: { type: 'regular' },
      prompt: TEST_PROMPT,
    });

    expect(text).toStrictEqual('Here is an image:And another image:');
    expect(files).toStrictEqual([
      {
        data: 'base64encodedimagedata',
        mimeType: 'image/jpeg',
      },
      {
        data: 'anotherbase64encodedimagedata',
        mimeType: 'image/png',
      },
    ]);
  });

  it('should handle responses with only images and no text', async () => {
    server.urls[TEST_URL_GEMINI_PRO].response = {
      type: 'json-value',
      body: {
        candidates: [
          {
            content: {
              parts: [
                {
                  inlineData: {
                    mimeType: 'image/jpeg',
                    data: 'imagedata1',
                  },
                },
                {
                  inlineData: {
                    mimeType: 'image/png',
                    data: 'imagedata2',
                  },
                },
              ],
              role: 'model',
            },
            finishReason: 'STOP',
            index: 0,
            safetyRatings: SAFETY_RATINGS,
          },
        ],
        promptFeedback: { safetyRatings: SAFETY_RATINGS },
        usageMetadata: {
          promptTokenCount: 10,
          candidatesTokenCount: 20,
          totalTokenCount: 30,
        },
      },
    };

    const { text, files } = await model.doGenerate({
      inputFormat: 'prompt',
      mode: { type: 'regular' },
      prompt: TEST_PROMPT,
    });

    expect(text).toBeUndefined();
    expect(files).toStrictEqual([
      {
        data: 'imagedata1',
        mimeType: 'image/jpeg',
      },
      {
        data: 'imagedata2',
        mimeType: 'image/png',
      },
    ]);
  });

  it('should pass responseModalities in provider options', async () => {
    prepareJsonResponse({});

    await model.doGenerate({
      inputFormat: 'prompt',
      mode: { type: 'regular' },
      prompt: TEST_PROMPT,
      providerMetadata: {
        google: {
          responseModalities: ['TEXT', 'IMAGE'],
        },
      },
    });

    expect(await server.calls[0].requestBody).toMatchObject({
      generationConfig: {
        responseModalities: ['TEXT', 'IMAGE'],
      },
    });
  });

  it('should include non-image inlineData parts', async () => {
    server.urls[TEST_URL_GEMINI_PRO].response = {
      type: 'json-value',
      body: {
        candidates: [
          {
            content: {
              parts: [
                { text: 'Here is content:' },
                {
                  inlineData: {
                    mimeType: 'image/jpeg',
                    data: 'validimagedata',
                  },
                },
                {
                  inlineData: {
                    mimeType: 'application/pdf',
                    data: 'pdfdata',
                  },
                },
              ],
              role: 'model',
            },
            finishReason: 'STOP',
            index: 0,
            safetyRatings: SAFETY_RATINGS,
          },
        ],
        promptFeedback: { safetyRatings: SAFETY_RATINGS },
      },
    };

    const { text, files } = await model.doGenerate({
      inputFormat: 'prompt',
      mode: { type: 'regular' },
      prompt: TEST_PROMPT,
    });

    expect(text).toStrictEqual('Here is content:');
    expect(files).toStrictEqual([
      {
        data: 'validimagedata',
        mimeType: 'image/jpeg',
      },
      {
        data: 'pdfdata',
        mimeType: 'application/pdf',
      },
    ]);
  });
});

describe('doStream', () => {
  const TEST_URL_GEMINI_PRO =
    'https://generativelanguage.googleapis.com/v1beta/models/gemini-pro:streamGenerateContent';

  const TEST_URL_GEMINI_2_0_PRO =
    'https://generativelanguage.googleapis.com/v1beta/models/gemini-2.0-pro:streamGenerateContent';

  const TEST_URL_GEMINI_2_0_FLASH_EXP =
    'https://generativelanguage.googleapis.com/v1beta/models/gemini-2.0-flash-exp:streamGenerateContent';

  const TEST_URL_GEMINI_1_0_PRO =
    'https://generativelanguage.googleapis.com/v1beta/models/gemini-1.0-pro:streamGenerateContent';

  const TEST_URL_GEMINI_1_5_FLASH =
    'https://generativelanguage.googleapis.com/v1beta/models/gemini-1.5-flash:streamGenerateContent';

  const server = createTestServer({
    [TEST_URL_GEMINI_PRO]: {},
    [TEST_URL_GEMINI_2_0_PRO]: {},
    [TEST_URL_GEMINI_2_0_FLASH_EXP]: {},
    [TEST_URL_GEMINI_1_0_PRO]: {},
    [TEST_URL_GEMINI_1_5_FLASH]: {},
  });

  const prepareStreamResponse = ({
    content,
    headers,
    groundingMetadata,
    url = 'https://generativelanguage.googleapis.com/v1beta/models/gemini-pro:streamGenerateContent',
  }: {
    content: string[];
    headers?: Record<string, string>;
    groundingMetadata?: GoogleGenerativeAIGroundingMetadata;
    url?:
      | typeof TEST_URL_GEMINI_PRO
      | typeof TEST_URL_GEMINI_2_0_PRO
      | typeof TEST_URL_GEMINI_2_0_FLASH_EXP
      | typeof TEST_URL_GEMINI_1_0_PRO
      | typeof TEST_URL_GEMINI_1_5_FLASH;
  }) => {
    server.urls[url].response = {
      headers,
      type: 'stream-chunks',
      chunks: content.map(
        (text, index) =>
          `data: ${JSON.stringify({
            candidates: [
              {
                content: { parts: [{ text }], role: 'model' },
                finishReason: 'STOP',
                index: 0,
                safetyRatings: SAFETY_RATINGS,
                ...(groundingMetadata && { groundingMetadata }),
              },
            ],
            // Include usage metadata only in the last chunk
            ...(index === content.length - 1 && {
              usageMetadata: {
                promptTokenCount: 294,
                candidatesTokenCount: 233,
                totalTokenCount: 527,
              },
            }),
          })}\n\n`,
      ),
    };
  };

  it('should expose grounding metadata in provider metadata on finish', async () => {
    prepareStreamResponse({
      content: ['test'],
      groundingMetadata: {
        webSearchQueries: ["What's the weather in Chicago this weekend?"],
        searchEntryPoint: {
          renderedContent: 'Sample rendered content for search results',
        },
        groundingChunks: [
          {
            web: {
              uri: 'https://example.com/weather',
              title: 'Chicago Weather Forecast',
            },
          },
        ],
        groundingSupports: [
          {
            segment: {
              startIndex: 0,
              endIndex: 65,
              text: 'Chicago weather changes rapidly, so layers let you adjust easily.',
            },
            groundingChunkIndices: [0],
            confidenceScores: [0.99],
          },
        ],
        retrievalMetadata: {
          webDynamicRetrievalScore: 0.96879,
        },
      },
    });

    const { stream } = await model.doStream({
      inputFormat: 'prompt',
      mode: { type: 'regular' },
      prompt: TEST_PROMPT,
    });

    const events = await convertReadableStreamToArray(stream);
    const finishEvent = events.find(event => event.type === 'finish');

    expect(
      finishEvent?.type === 'finish' &&
        finishEvent.providerMetadata?.google.groundingMetadata,
    ).toStrictEqual({
      webSearchQueries: ["What's the weather in Chicago this weekend?"],
      searchEntryPoint: {
        renderedContent: 'Sample rendered content for search results',
      },
      groundingChunks: [
        {
          web: {
            uri: 'https://example.com/weather',
            title: 'Chicago Weather Forecast',
          },
        },
      ],
      groundingSupports: [
        {
          segment: {
            startIndex: 0,
            endIndex: 65,
            text: 'Chicago weather changes rapidly, so layers let you adjust easily.',
          },
          groundingChunkIndices: [0],
          confidenceScores: [0.99],
        },
      ],
      retrievalMetadata: {
        webDynamicRetrievalScore: 0.96879,
      },
    });
  });

  it('should stream text deltas', async () => {
    prepareStreamResponse({ content: ['Hello', ', ', 'world!'] });

    const { stream } = await model.doStream({
      inputFormat: 'prompt',
      mode: { type: 'regular' },
      prompt: TEST_PROMPT,
    });

    expect(await convertReadableStreamToArray(stream)).toStrictEqual([
      { type: 'text-delta', textDelta: 'Hello' },
      { type: 'text-delta', textDelta: ', ' },
      { type: 'text-delta', textDelta: 'world!' },
      {
        type: 'finish',
        finishReason: 'stop',
        providerMetadata: {
          google: {
            groundingMetadata: null,
            safetyRatings: [
              {
                category: 'HARM_CATEGORY_SEXUALLY_EXPLICIT',
                probability: 'NEGLIGIBLE',
              },
              {
                category: 'HARM_CATEGORY_HATE_SPEECH',
                probability: 'NEGLIGIBLE',
              },
              {
                category: 'HARM_CATEGORY_HARASSMENT',
                probability: 'NEGLIGIBLE',
              },
              {
                category: 'HARM_CATEGORY_DANGEROUS_CONTENT',
                probability: 'NEGLIGIBLE',
              },
            ],
          },
        },
        usage: { promptTokens: 294, completionTokens: 233 },
      },
    ]);
  });

  it('should expose the raw response headers', async () => {
    prepareStreamResponse({
      content: [],
      headers: { 'test-header': 'test-value' },
    });

    const { rawResponse } = await model.doStream({
      inputFormat: 'prompt',
      mode: { type: 'regular' },
      prompt: TEST_PROMPT,
    });

    expect(rawResponse?.headers).toStrictEqual({
      // default headers:
      'content-type': 'text/event-stream',
      'cache-control': 'no-cache',
      connection: 'keep-alive',

      // custom header
      'test-header': 'test-value',
    });
  });

  it('should pass the messages', async () => {
    prepareStreamResponse({ content: [''] });
    await model.doStream({
      inputFormat: 'prompt',
      mode: { type: 'regular' },
      prompt: TEST_PROMPT,
    });

    expect(await server.calls[0].requestBody).toStrictEqual({
      contents: [
        {
          role: 'user',
          parts: [{ text: 'Hello' }],
        },
      ],
      generationConfig: {},
    });
  });

  it('should set streaming mode search param', async () => {
    prepareStreamResponse({ content: [''] });
    await model.doStream({
      inputFormat: 'prompt',
      mode: { type: 'regular' },
      prompt: TEST_PROMPT,
    });

    const searchParams = server.calls[0].requestUrlSearchParams;
    expect(searchParams.get('alt')).toStrictEqual('sse');
  });

  it('should pass headers', async () => {
    prepareStreamResponse({ content: [''] });
    const provider = createGoogleGenerativeAI({
      apiKey: 'test-api-key',
      headers: {
        'Custom-Provider-Header': 'provider-header-value',
      },
    });

    await provider.chat('gemini-pro').doStream({
      inputFormat: 'prompt',
      mode: { type: 'regular' },
      prompt: TEST_PROMPT,
      headers: {
        'Custom-Request-Header': 'request-header-value',
      },
    });

    expect(server.calls[0].requestHeaders).toStrictEqual({
      'content-type': 'application/json',
      'custom-provider-header': 'provider-header-value',
      'custom-request-header': 'request-header-value',
      'x-goog-api-key': 'test-api-key',
    });
  });

  it('should send request body', async () => {
    prepareStreamResponse({ content: [''] });

    const { request } = await model.doStream({
      inputFormat: 'prompt',
      mode: { type: 'regular' },
      prompt: TEST_PROMPT,
    });

    expect(await server.calls[0].requestBody).toStrictEqual({
      generationConfig: {},
      contents: [{ role: 'user', parts: [{ text: 'Hello' }] }],
    });
  });

  it('should support empty candidates array', async () => {
    server.urls[TEST_URL_GEMINI_PRO].response = {
      type: 'stream-chunks',
      chunks: [
        `data: {"candidates": [{"content": {"parts": [{"text": "test"}],"role": "model"},` +
          `"finishReason": "STOP","index": 0,"safetyRatings": [` +
          `{"category": "HARM_CATEGORY_SEXUALLY_EXPLICIT","probability": "NEGLIGIBLE"},` +
          `{"category": "HARM_CATEGORY_HATE_SPEECH","probability": "NEGLIGIBLE"},` +
          `{"category": "HARM_CATEGORY_HARASSMENT","probability": "NEGLIGIBLE"},` +
          `{"category": "HARM_CATEGORY_DANGEROUS_CONTENT","probability": "NEGLIGIBLE"}]}]}\n\n`,
        `data: {"usageMetadata": {"promptTokenCount": 294,"candidatesTokenCount": 233,"totalTokenCount": 527}}\n\n`,
      ],
    };

    const { stream } = await model.doStream({
      inputFormat: 'prompt',
      mode: { type: 'regular' },
      prompt: TEST_PROMPT,
    });

    expect(await convertReadableStreamToArray(stream)).toStrictEqual([
      { type: 'text-delta', textDelta: 'test' },
      {
        type: 'finish',
        finishReason: 'stop',
        providerMetadata: {
          google: {
            groundingMetadata: null,
            safetyRatings: [
              {
                category: 'HARM_CATEGORY_SEXUALLY_EXPLICIT',
                probability: 'NEGLIGIBLE',
              },
              {
                category: 'HARM_CATEGORY_HATE_SPEECH',
                probability: 'NEGLIGIBLE',
              },
              {
                category: 'HARM_CATEGORY_HARASSMENT',
                probability: 'NEGLIGIBLE',
              },
              {
                category: 'HARM_CATEGORY_DANGEROUS_CONTENT',
                probability: 'NEGLIGIBLE',
              },
            ],
          },
        },
        usage: { promptTokens: 294, completionTokens: 233 },
      },
    ]);
  });

  it('should expose safety ratings in provider metadata on finish', async () => {
    server.urls[TEST_URL_GEMINI_PRO].response = {
      type: 'stream-chunks',
      chunks: [
        `data: {"candidates": [{"content": {"parts": [{"text": "test"}],"role": "model"},` +
          `"finishReason": "STOP","index": 0,"safetyRatings": [` +
          `{"category": "HARM_CATEGORY_DANGEROUS_CONTENT","probability": "NEGLIGIBLE",` +
          `"probabilityScore": 0.1,"severity": "LOW","severityScore": 0.2,"blocked": false}]}]}\n\n`,
      ],
    };

    const { stream } = await model.doStream({
      inputFormat: 'prompt',
      mode: { type: 'regular' },
      prompt: TEST_PROMPT,
    });

    const events = await convertReadableStreamToArray(stream);
    const finishEvent = events.find(event => event.type === 'finish');

    expect(
      finishEvent?.type === 'finish' &&
        finishEvent.providerMetadata?.google.safetyRatings,
    ).toStrictEqual([
      {
        category: 'HARM_CATEGORY_DANGEROUS_CONTENT',
        probability: 'NEGLIGIBLE',
        probabilityScore: 0.1,
        severity: 'LOW',
        severityScore: 0.2,
        blocked: false,
      },
    ]);
  });

  describe('search tool selection', () => {
    const provider = createGoogleGenerativeAI({
      apiKey: 'test-api-key',
      generateId: () => 'test-id',
    });

    it('should use googleSearch for gemini-2.0-pro', async () => {
      prepareStreamResponse({
        content: [''],
        url: TEST_URL_GEMINI_2_0_PRO,
      });

      const gemini2Pro = provider.languageModel('gemini-2.0-pro', {
        useSearchGrounding: true,
      });
      await gemini2Pro.doStream({
        inputFormat: 'prompt',
        mode: { type: 'regular' },
        prompt: TEST_PROMPT,
      });

      expect(await server.calls[0].requestBody).toMatchObject({
        tools: { googleSearch: {} },
      });
    });

    it('should use googleSearch for gemini-2.0-flash-exp', async () => {
      prepareStreamResponse({
        content: [''],
        url: TEST_URL_GEMINI_2_0_FLASH_EXP,
      });

      const gemini2Flash = provider.languageModel('gemini-2.0-flash-exp', {
        useSearchGrounding: true,
      });
      await gemini2Flash.doStream({
        inputFormat: 'prompt',
        mode: { type: 'regular' },
        prompt: TEST_PROMPT,
      });

      expect(await server.calls[0].requestBody).toMatchObject({
        tools: { googleSearch: {} },
      });
    });

    it('should use googleSearchRetrieval for non-gemini-2 models', async () => {
      prepareStreamResponse({
        content: [''],
        url: TEST_URL_GEMINI_1_0_PRO,
      });

      const geminiPro = provider.languageModel('gemini-1.0-pro', {
        useSearchGrounding: true,
      });
      await geminiPro.doStream({
        inputFormat: 'prompt',
        mode: { type: 'regular' },
        prompt: TEST_PROMPT,
      });

      expect(await server.calls[0].requestBody).toMatchObject({
        tools: { googleSearchRetrieval: {} },
      });
    });

    it('should use dynamic retrieval for gemini-1-5', async () => {
      prepareStreamResponse({
        content: [''],
        url: TEST_URL_GEMINI_1_5_FLASH,
      });

      const geminiPro = provider.languageModel('gemini-1.5-flash', {
        useSearchGrounding: true,
        dynamicRetrievalConfig: {
          mode: 'MODE_DYNAMIC',
          dynamicThreshold: 1,
        },
      });

      await geminiPro.doStream({
        inputFormat: 'prompt',
        mode: { type: 'regular' },
        prompt: TEST_PROMPT,
      });

      expect(await server.calls[0].requestBody).toMatchObject({
        tools: {
          googleSearchRetrieval: {
            dynamicRetrievalConfig: {
              mode: 'MODE_DYNAMIC',
              dynamicThreshold: 1,
            },
          },
        },
      });
    });
  });

  it('should stream source events', async () => {
    prepareStreamResponse({
      content: ['Some initial text'],
      groundingMetadata: {
        groundingChunks: [
          {
            web: {
              uri: 'https://source.example.com',
              title: 'Source Title',
            },
          },
        ],
      },
    });

    const { stream } = await model.doStream({
      inputFormat: 'prompt',
      mode: { type: 'regular' },
      prompt: TEST_PROMPT,
    });

    const events = await convertReadableStreamToArray(stream);
    const sourceEvents = events.filter(event => event.type === 'source');

    expect(sourceEvents).toEqual([
      {
        type: 'source',
        source: {
          id: 'test-id',
          sourceType: 'url',
          title: 'Source Title',
          url: 'https://source.example.com',
        },
      },
    ]);
  });

  it('should stream files', async () => {
    server.urls[TEST_URL_GEMINI_PRO].response = {
      type: 'stream-chunks',
      chunks: [
        `data: {"candidates": [{"content": {"parts": [{"inlineData": {"data": "test","mimeType": "text/plain"}}]` +
          `,"role": "model"},` +
          `"finishReason": "STOP","index": 0,"safetyRatings": [` +
          `{"category": "HARM_CATEGORY_SEXUALLY_EXPLICIT","probability": "NEGLIGIBLE"},` +
          `{"category": "HARM_CATEGORY_HATE_SPEECH","probability": "NEGLIGIBLE"},` +
          `{"category": "HARM_CATEGORY_HARASSMENT","probability": "NEGLIGIBLE"},` +
          `{"category": "HARM_CATEGORY_DANGEROUS_CONTENT","probability": "NEGLIGIBLE"}]}]}\n\n`,
        `data: {"usageMetadata": {"promptTokenCount": 294,"candidatesTokenCount": 233,"totalTokenCount": 527}}\n\n`,
      ],
    };
    const { stream } = await model.doStream({
      inputFormat: 'prompt',
      mode: { type: 'regular' },
      prompt: TEST_PROMPT,
    });

    const events = await convertReadableStreamToArray(stream);

    expect(events.filter(event => event.type === 'error')).toEqual([]); // no errors
    expect(events.filter(event => event.type === 'file')).toEqual([
      { type: 'file', mimeType: 'text/plain', data: 'test' },
    ]);
  });

  it('should set finishReason to tool-calls when chunk contains functionCall', async () => {
    server.urls[TEST_URL_GEMINI_PRO].response = {
      type: 'stream-chunks',
      chunks: [
        `data: ${JSON.stringify({
          candidates: [
            {
              content: {
                parts: [{ text: 'Initial text response' }],
                role: 'model',
              },
              index: 0,
              safetyRatings: SAFETY_RATINGS,
            },
          ],
        })}\n\n`,
        `data: ${JSON.stringify({
          candidates: [
            {
              content: {
                parts: [
                  {
                    functionCall: {
                      name: 'test-tool',
                      args: { value: 'example value' },
                    },
                  },
                ],
                role: 'model',
              },
              finishReason: 'STOP',
              index: 0,
              safetyRatings: SAFETY_RATINGS,
            },
          ],
          usageMetadata: {
            promptTokenCount: 10,
            candidatesTokenCount: 20,
            totalTokenCount: 30,
          },
        })}\n\n`,
      ],
    };
    const { stream } = await model.doStream({
      inputFormat: 'prompt',
      mode: {
        type: 'regular',
        tools: [
          {
            type: 'function',
            name: 'test-tool',
            parameters: {
              type: 'object',
              properties: { value: { type: 'string' } },
              required: ['value'],
              additionalProperties: false,
              $schema: 'http://json-schema.org/draft-07/schema#',
            },
          },
        ],
      },
      prompt: TEST_PROMPT,
    });

    const events = await convertReadableStreamToArray(stream);
    const finishEvent = events.find(event => event.type === 'finish');

<<<<<<< HEAD
        expect(
          finishEvent?.type === 'finish' && finishEvent.finishReason,
        ).toEqual('tool-calls');
      },
    ),
  );

  it(
    'should only pass valid provider options',
    withTestServer(
      prepareStreamResponse({ content: [''] }),
      async ({ call }) => {
        await model.doStream({
          inputFormat: 'prompt',
          mode: { type: 'regular' },
          prompt: TEST_PROMPT,
          providerMetadata: {
            google: { foo: 'bar', responseModalities: ['TEXT', 'IMAGE'] },
          },
        });

        expect(await call(0).getRequestBodyJson()).toStrictEqual({
          contents: [
            {
              role: 'user',
              parts: [{ text: 'Hello' }],
            },
          ],
          generationConfig: {
            responseModalities: ['TEXT', 'IMAGE'],
          },
        });
      },
    ),
  );
=======
    expect(finishEvent?.type === 'finish' && finishEvent.finishReason).toEqual(
      'tool-calls',
    );
  });
>>>>>>> 3855103e
});<|MERGE_RESOLUTION|>--- conflicted
+++ resolved
@@ -892,47 +892,7 @@
         ],
         promptFeedback: { safetyRatings: SAFETY_RATINGS },
       },
-<<<<<<< HEAD
-    ),
-  );
-
-  it(
-    'should only pass valid provider options',
-    withTestServer(prepareJsonResponse({}), async ({ call }) => {
-      await model.doGenerate({
-        inputFormat: 'prompt',
-        mode: { type: 'regular' },
-        prompt: [
-          { role: 'system', content: 'test system instruction' },
-          { role: 'user', content: [{ type: 'text', text: 'Hello' }] },
-        ],
-        seed: 123,
-        temperature: 0.5,
-        providerMetadata: {
-          google: { foo: 'bar', responseModalities: ['TEXT', 'IMAGE'] },
-        },
-      });
-
-      expect(await call(0).getRequestBodyJson()).toStrictEqual({
-        contents: [
-          {
-            role: 'user',
-            parts: [{ text: 'Hello' }],
-          },
-        ],
-        systemInstruction: { parts: [{ text: 'test system instruction' }] },
-        generationConfig: {
-          seed: 123,
-          temperature: 0.5,
-          responseModalities: ['TEXT', 'IMAGE'],
-        },
-      });
-    }),
-  );
-});
-=======
     };
->>>>>>> 3855103e
 
     const { providerMetadata } = await model.doGenerate({
       inputFormat: 'prompt',
@@ -1905,46 +1865,8 @@
     const events = await convertReadableStreamToArray(stream);
     const finishEvent = events.find(event => event.type === 'finish');
 
-<<<<<<< HEAD
-        expect(
-          finishEvent?.type === 'finish' && finishEvent.finishReason,
-        ).toEqual('tool-calls');
-      },
-    ),
-  );
-
-  it(
-    'should only pass valid provider options',
-    withTestServer(
-      prepareStreamResponse({ content: [''] }),
-      async ({ call }) => {
-        await model.doStream({
-          inputFormat: 'prompt',
-          mode: { type: 'regular' },
-          prompt: TEST_PROMPT,
-          providerMetadata: {
-            google: { foo: 'bar', responseModalities: ['TEXT', 'IMAGE'] },
-          },
-        });
-
-        expect(await call(0).getRequestBodyJson()).toStrictEqual({
-          contents: [
-            {
-              role: 'user',
-              parts: [{ text: 'Hello' }],
-            },
-          ],
-          generationConfig: {
-            responseModalities: ['TEXT', 'IMAGE'],
-          },
-        });
-      },
-    ),
-  );
-=======
     expect(finishEvent?.type === 'finish' && finishEvent.finishReason).toEqual(
       'tool-calls',
     );
   });
->>>>>>> 3855103e
 });