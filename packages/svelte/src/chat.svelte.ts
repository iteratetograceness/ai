--- conflicted
+++ resolved
@@ -33,18 +33,7 @@
    * The id of the chat. If not provided through the constructor, a random ID will be generated
    * using the provided `generateId` function, or a built-in function if not provided.
    */
-<<<<<<< HEAD
   readonly id = $derived(this.#options.id ?? this.#generateId());
-=======
-  readonly chatId = $derived(this.#options.chatId ?? this.#generateId());
-  readonly #store = $derived(this.#keyedStore.get(this.chatId));
-
-  readonly #messageMetadataSchema = $derived(
-    this.#options.messageMetadataSchema,
-  );
-
-  #abortController: AbortController | undefined;
->>>>>>> 8729d852
 
   #messages = $state<UIMessage<MESSAGE_METADATA, DATA_TYPES>[]>([]);
   /**
@@ -247,102 +236,8 @@
     });
   };
 
-<<<<<<< HEAD
-  // maybe?
   destroy() {
     this.#cleanup?.();
     this.#unsubscribeFromStore?.();
   }
-=======
-  #triggerRequest = async (
-    chatRequest: ChatRequestOptions & {
-      messages: UIMessage<MESSAGE_METADATA>[];
-    },
-  ) => {
-    this.#store.status = 'submitted';
-    this.#store.error = undefined;
-
-    const messages = chatRequest.messages;
-    const messageCount = messages.length;
-    const maxStep = extractMaxToolInvocationStep(
-      getToolInvocations(messages[messages.length - 1]),
-    );
-
-    try {
-      const abortController = new AbortController();
-      this.#abortController = abortController;
-
-      // Optimistically update messages
-      this.messages = messages;
-
-      await callChatApi({
-        api: this.#api,
-        body: {
-          id: this.chatId,
-          messages,
-          ...$state.snapshot(this.#options.body),
-          ...chatRequest.body,
-        },
-        streamProtocol: this.#streamProtocol,
-        credentials: this.#options.credentials,
-        headers: {
-          ...this.#options.headers,
-          ...chatRequest.headers,
-        },
-        abortController: () => abortController,
-        onUpdate: ({ message }) => {
-          this.#store.status = 'streaming';
-
-          const replaceLastMessage =
-            message.id === messages[messages.length - 1].id;
-
-          this.messages = messages;
-          if (replaceLastMessage) {
-            this.messages[this.messages.length - 1] = message;
-          } else {
-            this.messages.push(message);
-          }
-        },
-        onToolCall: this.#options.onToolCall,
-        onFinish: this.#options.onFinish,
-        generateId: this.#generateId,
-        fetch: this.#options.fetch,
-        // callChatApi calls structuredClone on the message
-        lastMessage: $state.snapshot(
-          this.messages[this.messages.length - 1],
-        ) as UIMessage<MESSAGE_METADATA>,
-        messageMetadataSchema: this.#messageMetadataSchema,
-      });
-
-      this.#abortController = undefined;
-      this.#store.status = 'ready';
-    } catch (error) {
-      if (isAbortError(error)) {
-        return;
-      }
-
-      const coalescedError =
-        error instanceof Error ? error : new Error(String(error));
-      if (this.#options.onError) {
-        this.#options.onError(coalescedError);
-      }
-
-      this.#store.status = 'error';
-      this.#store.error = coalescedError;
-    }
-
-    // auto-submit when all tool calls in the last assistant message have results
-    // and assistant has not answered yet
-    if (
-      shouldResubmitMessages({
-        originalMaxToolInvocationStep: maxStep,
-        originalMessageCount: messageCount,
-        maxSteps: this.#maxSteps,
-        messages: this.messages,
-      })
-    ) {
-      await this.#triggerRequest({ messages: this.messages });
-    }
-  };
->>>>>>> 8729d852
 }