<script lang="ts">
  import { Chat } from '../chat.svelte.js';
  import {
    createAIContext,
    createChatStoreContext,
  } from '../context-provider.js';

  let { chatId }: { chatId?: string } = $props();

  createAIContext();
<<<<<<< HEAD
  createChatStoreContext();
  const chat1 = new Chat({ id });
  const chat2 = new Chat({ id });
=======
  const chat1 = new Chat({ chatId });
  const chat2 = new Chat({ chatId });
>>>>>>> 8729d852

  export { chat1, chat2 };
</script><|MERGE_RESOLUTION|>--- conflicted
+++ resolved
@@ -8,14 +8,9 @@
   let { chatId }: { chatId?: string } = $props();
 
   createAIContext();
-<<<<<<< HEAD
   createChatStoreContext();
-  const chat1 = new Chat({ id });
-  const chat2 = new Chat({ id });
-=======
   const chat1 = new Chat({ chatId });
   const chat2 = new Chat({ chatId });
->>>>>>> 8729d852
 
   export { chat1, chat2 };
 </script>